use lazy_static::lazy_static;
use reqwest::header::{HeaderMap, ACCEPT};
use reqwest::{blocking::Client, StatusCode};

use config::LinkChecker;
use errors::Result;

use std::collections::HashMap;
use std::sync::{Arc, RwLock};

#[derive(Clone, Debug, PartialEq)]
pub struct LinkResult {
    pub code: Option<StatusCode>,
    /// Whether the HTTP request didn't make it to getting a HTTP code
    pub error: Option<String>,
}

impl LinkResult {
    pub fn is_valid(&self) -> bool {
        if self.error.is_some() {
            return false;
        }

        if let Some(c) = self.code {
            return c.is_success() || c == StatusCode::NOT_MODIFIED;
        }

        true
    }

    pub fn message(&self) -> String {
        if let Some(ref e) = self.error {
            return e.clone();
        }

        if let Some(c) = self.code {
            return format!("{}", c);
        }

        "Unknown error".to_string()
    }
}

lazy_static! {
    // Keep history of link checks so a rebuild doesn't have to check again
    static ref LINKS: Arc<RwLock<HashMap<String, LinkResult>>> = Arc::new(RwLock::new(HashMap::new()));
}

pub fn check_url(url: &str, config: &LinkChecker) -> LinkResult {
    {
        let guard = LINKS.read().unwrap();
        if let Some(res) = guard.get(url) {
            return res.clone();
        }
    }

    let mut headers = HeaderMap::new();
    headers.insert(ACCEPT, "text/html".parse().unwrap());
    headers.append(ACCEPT, "*/*".parse().unwrap());

    let client = Client::new();

    let check_anchor = !config.skip_anchor_prefixes.iter().any(|prefix| url.starts_with(prefix));

    // Need to actually do the link checking
    let res = match client.get(url).headers(headers).send() {
        Ok(ref mut response) if check_anchor && has_anchor(url) => {
            let body = {
                let mut buf: Vec<u8> = vec![];
                response.copy_to(&mut buf).unwrap();
                String::from_utf8(buf).unwrap()
            };

            match check_page_for_anchor(url, body) {
                Ok(_) => LinkResult { code: Some(response.status()), error: None },
                Err(e) => LinkResult { code: None, error: Some(e.to_string()) },
            }
        }
<<<<<<< HEAD
        Ok(response) => {
            if response.status().is_success() || response.status() == StatusCode::NOT_MODIFIED {
                LinkResult { code: Some(response.status()), error: None }
            } else {
                let error_string = if response.status().is_informational() {
                    format!("Informational status code ({}) received", response.status())
                } else if response.status().is_redirection() {
                    format!("Redirection status code ({}) received", response.status())
                } else if response.status().is_client_error() {
                    format!("Client error status code ({}) received", response.status())
                } else if response.status().is_server_error() {
                    format!("Server error status code ({}) received", response.status())
                } else {
                    format!("Non-success status code ({}) received", response.status())
                };

                LinkResult { code: None, error: Some(error_string) }
            }
        }
=======
        Ok(response) => LinkResult { code: Some(response.status()), error: None },
>>>>>>> f96d2b97
        Err(e) => LinkResult { code: None, error: Some(e.to_string()) },
    };

    LINKS.write().unwrap().insert(url.to_string(), res.clone());
    res
}

fn has_anchor(url: &str) -> bool {
    match url.find('#') {
        Some(index) => match url.get(index..=index + 1) {
            Some("#/") | Some("#!") | None => false,
            Some(_) => true,
        },
        None => false,
    }
}

fn check_page_for_anchor(url: &str, body: String) -> Result<()> {
    let index = url.find('#').unwrap();
    let anchor = url.get(index + 1..).unwrap();
    let checks: [String; 4] = [
        format!(" id='{}'", anchor),
        format!(r#" id="{}""#, anchor),
        format!(" name='{}'", anchor),
        format!(r#" name="{}""#, anchor),
    ];

    if checks.iter().any(|check| body[..].contains(&check[..])) {
        Ok(())
    } else {
        Err(errors::Error::from(format!("Anchor `#{}` not found on page", anchor)))
    }
}

#[cfg(test)]
mod tests {
    use super::{check_page_for_anchor, check_url, has_anchor, LinkChecker, LINKS};
    use mockito::mock;

    // NOTE: HTTP mock paths below are randomly generated to avoid name
    // collisions. Mocks with the same path can sometimes bleed between tests
    // and cause them to randomly pass/fail. Please make sure to use unique
    // paths when adding or modifying tests that use Mockito.

    #[test]
    fn can_validate_ok_links() {
        let url = format!("{}{}", mockito::server_url(), "/ekbtwxfhjw");
        let _m = mock("GET", "/ekbtwxfhjw")
            .with_header("Content-Type", "text/html")
            .with_body(format!(
                r#"<!DOCTYPE html>
<html>
<head>
  <title>Test</title>
</head>
<body>
  <a href="{}">Mock URL</a>
</body>
</html>
"#,
                url
            ))
            .create();

        let res = check_url(&url, &LinkChecker::default());
        assert!(res.is_valid());
        assert!(LINKS.read().unwrap().get(&url).is_some());
    }

    #[test]
    fn can_follow_301_links() {
        let _m1 = mock("GET", "/c7qrtrv3zz")
            .with_status(301)
            .with_header("Content-Type", "text/plain")
            .with_header("Location", format!("{}/rbs5avjs8e", mockito::server_url()).as_str())
            .with_body("Redirecting...")
            .create();

        let _m2 = mock("GET", "/rbs5avjs8e")
            .with_header("Content-Type", "text/plain")
            .with_body("Test")
            .create();

        let url = format!("{}{}", mockito::server_url(), "/c7qrtrv3zz");
        let res = check_url(&url, &LinkChecker::default());
        assert!(res.is_valid());
        assert!(res.code.is_some());
        assert!(res.error.is_none());
    }

    #[test]
    fn can_fail_301_to_404_links() {
        let _m1 = mock("GET", "/cav9vibhsc")
            .with_status(301)
            .with_header("Content-Type", "text/plain")
            .with_header("Location", format!("{}/72zmfg4smd", mockito::server_url()).as_str())
            .with_body("Redirecting...")
            .create();

        let _m2 = mock("GET", "/72zmfg4smd")
            .with_status(404)
            .with_header("Content-Type", "text/plain")
            .with_body("Not Found")
            .create();

        let url = format!("{}{}", mockito::server_url(), "/cav9vibhsc");
        let res = check_url(&url, &LinkChecker::default());
        assert_eq!(res.is_valid(), false);
        assert!(res.code.is_none());
        assert!(res.error.is_some());
    }

    #[test]
    fn can_fail_404_links() {
        let _m = mock("GET", "/nlhab9c1vc")
            .with_status(404)
            .with_header("Content-Type", "text/plain")
            .with_body("Not Found")
            .create();

        let url = format!("{}{}", mockito::server_url(), "/nlhab9c1vc");
        let res = check_url(&url, &LinkChecker::default());
        assert_eq!(res.is_valid(), false);
        assert!(res.code.is_none());
        assert!(res.error.is_some());
    }

    #[test]
    fn can_fail_500_links() {
        let _m = mock("GET", "/qdbrssazes")
            .with_status(500)
            .with_header("Content-Type", "text/plain")
            .with_body("Internal Server Error")
            .create();

        let url = format!("{}{}", mockito::server_url(), "/qdbrssazes");
        let res = check_url(&url, &LinkChecker::default());
        assert_eq!(res.is_valid(), false);
        assert!(res.code.is_none());
        assert!(res.error.is_some());
    }

    #[test]
    fn can_fail_unresolved_links() {
        let res = check_url("https://t6l5cn9lpm.lxizfnzckd", &LinkChecker::default());
        assert_eq!(res.is_valid(), false);
        assert!(res.code.is_none());
        assert!(res.error.is_some());
    }

    #[test]
    fn can_validate_anchors() {
        let url = "https://doc.rust-lang.org/std/iter/trait.Iterator.html#method.collect";
        let body = r#"<body><h3 id="method.collect">collect</h3></body>"#.to_string();
        let res = check_page_for_anchor(url, body);
        assert!(res.is_ok());
    }

    #[test]
    fn can_validate_anchors_with_other_quotes() {
        let url = "https://doc.rust-lang.org/std/iter/trait.Iterator.html#method.collect";
        let body = r#"<body><h3 id="method.collect">collect</h3></body>"#.to_string();
        let res = check_page_for_anchor(url, body);
        assert!(res.is_ok());
    }

    #[test]
    fn can_validate_anchors_with_name_attr() {
        let url = "https://doc.rust-lang.org/std/iter/trait.Iterator.html#method.collect";
        let body = r#"<body><h3 name="method.collect">collect</h3></body>"#.to_string();
        let res = check_page_for_anchor(url, body);
        assert!(res.is_ok());
    }

    #[test]
    fn can_fail_when_anchor_not_found() {
        let url = "https://doc.rust-lang.org/std/iter/trait.Iterator.html#me";
        let body = r#"<body><h3 id="method.collect">collect</h3></body>"#.to_string();
        let res = check_page_for_anchor(url, body);
        assert!(res.is_err());
    }

    #[test]
    fn can_check_url_for_anchor() {
        let url = "https://doc.rust-lang.org/std/index.html#the-rust-standard-library";
        let res = has_anchor(url);
        assert_eq!(res, true);
    }

    #[test]
    fn will_return_false_when_no_anchor() {
        let url = "https://doc.rust-lang.org/std/index.html";
        let res = has_anchor(url);
        assert_eq!(res, false);
    }

    #[test]
    fn will_return_false_when_has_router_url() {
        let url = "https://doc.rust-lang.org/#/std";
        let res = has_anchor(url);
        assert_eq!(res, false);
    }

    #[test]
    fn will_return_false_when_has_router_url_alt() {
        let url = "https://doc.rust-lang.org/#!/std";
        let res = has_anchor(url);
        assert_eq!(res, false);
    }

    #[test]
    fn skip_anchor_prefixes() {
        let ignore_url = format!("{}{}", mockito::server_url(), "/ignore/");
        let config = LinkChecker { skip_prefixes: vec![], skip_anchor_prefixes: vec![ignore_url] };

        let _m1 = mock("GET", "/ignore/i30hobj1cy")
            .with_header("Content-Type", "text/html")
            .with_body(
                r#"<!DOCTYPE html>
<html>
<head>
  <title>Ignore</title>
</head>
<body>
  <p id="existent"></p>
</body>
</html>
"#,
            )
            .create();

        // anchor check is ignored because the url matches the prefix
        let ignore = format!("{}{}", mockito::server_url(), "/ignore/i30hobj1cy#nonexistent");
        assert!(check_url(&ignore, &config).is_valid());

        let _m2 = mock("GET", "/guvqcqwmth")
            .with_header("Content-Type", "text/html")
            .with_body(
                r#"<!DOCTYPE html>
<html>
<head>
  <title>Test</title>
</head>
<body>
  <p id="existent"></p>
</body>
</html>
"#,
            )
            .create();

        // other anchors are checked
        let existent = format!("{}{}", mockito::server_url(), "/guvqcqwmth#existent");
        assert!(check_url(&existent, &config).is_valid());

        let nonexistent = format!("{}{}", mockito::server_url(), "/guvqcqwmth#nonexistent");
        assert_eq!(check_url(&nonexistent, &config).is_valid(), false);
    }
}<|MERGE_RESOLUTION|>--- conflicted
+++ resolved
@@ -1,8 +1,12 @@
-use lazy_static::lazy_static;
+extern crate reqwest;
+#[macro_use]
+extern crate lazy_static;
+
+extern crate errors;
+
 use reqwest::header::{HeaderMap, ACCEPT};
-use reqwest::{blocking::Client, StatusCode};
-
-use config::LinkChecker;
+use reqwest::StatusCode;
+
 use errors::Result;
 
 use std::collections::HashMap;
@@ -22,7 +26,7 @@
         }
 
         if let Some(c) = self.code {
-            return c.is_success() || c == StatusCode::NOT_MODIFIED;
+            return c.is_success();
         }
 
         true
@@ -46,7 +50,7 @@
     static ref LINKS: Arc<RwLock<HashMap<String, LinkResult>>> = Arc::new(RwLock::new(HashMap::new()));
 }
 
-pub fn check_url(url: &str, config: &LinkChecker) -> LinkResult {
+pub fn check_url(url: &str) -> LinkResult {
     {
         let guard = LINKS.read().unwrap();
         if let Some(res) = guard.get(url) {
@@ -58,47 +62,17 @@
     headers.insert(ACCEPT, "text/html".parse().unwrap());
     headers.append(ACCEPT, "*/*".parse().unwrap());
 
-    let client = Client::new();
-
-    let check_anchor = !config.skip_anchor_prefixes.iter().any(|prefix| url.starts_with(prefix));
+    let client = reqwest::Client::new();
 
     // Need to actually do the link checking
     let res = match client.get(url).headers(headers).send() {
-        Ok(ref mut response) if check_anchor && has_anchor(url) => {
-            let body = {
-                let mut buf: Vec<u8> = vec![];
-                response.copy_to(&mut buf).unwrap();
-                String::from_utf8(buf).unwrap()
-            };
-
-            match check_page_for_anchor(url, body) {
+        Ok(ref mut response) if has_anchor(url) => {
+            match check_page_for_anchor(url, response.text()) {
                 Ok(_) => LinkResult { code: Some(response.status()), error: None },
                 Err(e) => LinkResult { code: None, error: Some(e.to_string()) },
             }
         }
-<<<<<<< HEAD
-        Ok(response) => {
-            if response.status().is_success() || response.status() == StatusCode::NOT_MODIFIED {
-                LinkResult { code: Some(response.status()), error: None }
-            } else {
-                let error_string = if response.status().is_informational() {
-                    format!("Informational status code ({}) received", response.status())
-                } else if response.status().is_redirection() {
-                    format!("Redirection status code ({}) received", response.status())
-                } else if response.status().is_client_error() {
-                    format!("Client error status code ({}) received", response.status())
-                } else if response.status().is_server_error() {
-                    format!("Server error status code ({}) received", response.status())
-                } else {
-                    format!("Non-success status code ({}) received", response.status())
-                };
-
-                LinkResult { code: None, error: Some(error_string) }
-            }
-        }
-=======
         Ok(response) => LinkResult { code: Some(response.status()), error: None },
->>>>>>> f96d2b97
         Err(e) => LinkResult { code: None, error: Some(e.to_string()) },
     };
 
